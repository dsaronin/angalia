# app/version.rb
# +++++++++++++++++++++++++++++++++++++++++++++++++
module Angalia              # Define the top-level module  Angalia::
# +++++++++++++++++++++++++++++++++++++++++++++++++

module Angalia
<<<<<<< HEAD
  VERSION = "1.20"
=======
  VERSION = "1.25"
>>>>>>> 0a1e704e
end

end  # module Angalia
<|MERGE_RESOLUTION|>--- conflicted
+++ resolved
@@ -4,11 +4,7 @@
 # +++++++++++++++++++++++++++++++++++++++++++++++++
 
 module Angalia
-<<<<<<< HEAD
-  VERSION = "1.20"
-=======
   VERSION = "1.25"
->>>>>>> 0a1e704e
 end
 
 end  # module Angalia
